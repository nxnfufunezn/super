--- conflicted
+++ resolved
@@ -7,13 +7,8 @@
 use xml::ParserConfig;
 use colored::Colorize;
 
-<<<<<<< HEAD
 use {Error, Result, Criticity, DOWNLOAD_FOLDER, DIST_FOLDER, print_error, print_warning,
      print_vulnerability, get_line, get_code};
-=======
-use {Error, Result, Criticity, DOWNLOAD_FOLDER, DIST_FOLDER, RESULTS_FOLDER, print_error,
-     print_warning, print_vulnerability, get_line, get_code};
->>>>>>> 2fd2fa86
 use results::Results;
 
 const PARSER_CONFIG: ParserConfig = ParserConfig {
@@ -35,26 +30,27 @@
                   analize it.")
     }
 
-    let manifest =
-        match Manifest::load(format!("{}/{}/AndroidManifest.xml", DIST_FOLDER, app_id),
-                             verbose) {
-            Ok(m) => {
-                if verbose {
-                    println!("{}", "The manifest was loaded successfully!".green());
-                    println!("");
-                }
-                m
+    let manifest = match Manifest::load(format!("{}/{}/AndroidManifest.xml",
+                                                DIST_FOLDER,
+                                                app_id),
+                                        verbose) {
+        Ok(m) => {
+            if verbose {
+                println!("{}", "The manifest was loaded successfully!".green());
+                println!("");
             }
-            Err(e) => {
-                print_error(format!("There was an error when loading the manifest: {}", e),
-                            verbose);
-                if verbose {
-                    println!("The rest of the analysis will continue, but there will be no \
-                              analysis of the AndroidManifest.xml file.");
-                }
-                return;
+            m
+        }
+        Err(e) => {
+            print_error(format!("There was an error when loading the manifest: {}", e),
+                        verbose);
+            if verbose {
+                println!("The rest of the analysis will continue, but there will be no analysis \
+                          of the AndroidManifest.xml file.");
             }
-        };
+            return;
+        }
+    };
 
     if manifest.get_package() != app_id {
         print_warning(format!("Seems that the package in the AndroidManifest.xml is not the \
@@ -143,11 +139,8 @@
 
         let line = get_line(manifest.get_code(),
                             Permission::WriteExternalStorage.as_str())
-<<<<<<< HEAD
                        .ok();
-=======
-            .ok();
->>>>>>> 2fd2fa86
+
         let code = match line {
             Some(l) => Some(get_code(manifest.get_code(), l - 1)),
             None => None,
@@ -226,22 +219,23 @@
                                     }
                                     "versionName" => manifest.set_version_str(attr.value.as_str()),
                                     "installLocation" => {
-                                        let location = match InstallLocation::from_str(attr.value
-                                            .as_str()) {
-                                            Ok(l) => l,
-                                            Err(e) => {
-                                                print_warning(format!("An error occurred when \
-                                                                       parsing the \
-                                                                       installLocation \
-                                                                       attribute in the \
-                                                                       manifest: {}.\nThe \
-                                                                       process will continue, \
-                                                                       though.",
-                                                                      e),
-                                                              verbose);
-                                                break;
-                                            }
-                                        };
+                                        let location =
+                                            match InstallLocation::from_str(attr.value
+                                                                                .as_str()) {
+                                                Ok(l) => l,
+                                                Err(e) => {
+                                                    print_warning(format!("An error occurred \
+                                                                           when parsing the \
+                                                                           installLocation \
+                                                                           attribute in the \
+                                                                           manifest: {}.\nThe \
+                                                                           process will \
+                                                                           continue, though.",
+                                                                          e),
+                                                                  verbose);
+                                                    break;
+                                                }
+                                            };
                                         manifest.set_install_location(location)
                                     }
                                     _ => {}
@@ -335,7 +329,7 @@
                                             }
                                         };
                                         manifest.get_mut_permission_checklist()
-                                            .set_needs_permission(permission);
+                                                .set_needs_permission(permission);
                                     }
                                     _ => {}
                                 }
@@ -1329,19 +1323,6 @@
             Permission::WriteSettings => "WRITE_SETTINGS",
             Permission::WriteSyncSettings => "WRITE_SYNC_SETTINGS",
             Permission::WriteVoicemail => "WRITE_VOICEMAIL",
-        }
-    }
-}
-
-impl Permission {
-    pub fn as_str(&self) -> &str {
-        match *self {
-            Permission::AccessCheckinProperties => "ACCESS_CHECKIN_PROPERTIES",
-            Permission::AccessCoarseLocation => "ACCESS_COARSE_LOCATION",
-            Permission::AccessFineLocation => "ACCESS_FINE_LOCATION",
-            Permission::AccessLocationExtraCommands => "ACCESS_LOCATION_EXTRA_COMMANDS",
-            Permission::Internet => "INTERNET",
-            Permission::WriteExternalStorage => "WRITE_EXTERNAL_STORAGE",
         }
     }
 }
